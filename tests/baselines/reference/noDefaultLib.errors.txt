--- conflicted
+++ resolved
@@ -1,30 +1,20 @@
-error TS2318: Cannot find global type 'IArguments'.
-<<<<<<< HEAD
-error TS2318: Cannot find global type 'IPromise'.
-error TS2318: Cannot find global type 'IPromiseConstructor'.
-=======
-error TS2318: Cannot find global type 'Boolean'.
->>>>>>> 4e5a3ae6
-tests/cases/compiler/noDefaultLib.ts(4,11): error TS2317: Global type 'Array' must have 1 type parameter(s).
-
-
-!!! error TS2318: Cannot find global type 'IArguments'.
-<<<<<<< HEAD
-!!! error TS2318: Cannot find global type 'IPromise'.
-!!! error TS2318: Cannot find global type 'IPromiseConstructor'.
-=======
-!!! error TS2318: Cannot find global type 'Boolean'.
->>>>>>> 4e5a3ae6
-==== tests/cases/compiler/noDefaultLib.ts (1 errors) ====
-    /// <reference no-default-lib="true"/>
-    var x;
-    
-    interface Array {}
-              ~~~~~
-!!! error TS2317: Global type 'Array' must have 1 type parameter(s).
-    interface String {}
-    interface Number {}
-    interface Object {}
-    interface Date {}
-    interface Function {}
+error TS2318: Cannot find global type 'IArguments'.
+error TS2318: Cannot find global type 'Boolean'.
+tests/cases/compiler/noDefaultLib.ts(4,11): error TS2317: Global type 'Array' must have 1 type parameter(s).
+
+
+!!! error TS2318: Cannot find global type 'IArguments'.
+!!! error TS2318: Cannot find global type 'Boolean'.
+==== tests/cases/compiler/noDefaultLib.ts (1 errors) ====
+    /// <reference no-default-lib="true"/>
+    var x;
+    
+    interface Array {}
+              ~~~~~
+!!! error TS2317: Global type 'Array' must have 1 type parameter(s).
+    interface String {}
+    interface Number {}
+    interface Object {}
+    interface Date {}
+    interface Function {}
     interface RegExp {}