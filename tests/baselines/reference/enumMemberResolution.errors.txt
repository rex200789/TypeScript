tests/cases/compiler/enumMemberResolution.ts(5,5): error TS1005: ',' expected.
tests/cases/compiler/enumMemberResolution.ts(4,9): error TS2304: Cannot find name 'IgnoreRulesSpecific'.


==== tests/cases/compiler/enumMemberResolution.ts (2 errors) ====
    enum Position2 {
        IgnoreRulesSpecific = 0
    }
    var x = IgnoreRulesSpecific. // error
                               ~
!!! Identifier expected.
            ~~~~~~~~~~~~~~~~~~~
!!! error TS2304: Cannot find name 'IgnoreRulesSpecific'.
    var y = 1;
<<<<<<< HEAD
=======
        ~
!!! error TS1005: ',' expected.
>>>>>>> b1f243d8
    var z = Position2.IgnoreRulesSpecific; // no error
    <|MERGE_RESOLUTION|>--- conflicted
+++ resolved
@@ -1,21 +1,16 @@
-tests/cases/compiler/enumMemberResolution.ts(5,5): error TS1005: ',' expected.
-tests/cases/compiler/enumMemberResolution.ts(4,9): error TS2304: Cannot find name 'IgnoreRulesSpecific'.
-
-
-==== tests/cases/compiler/enumMemberResolution.ts (2 errors) ====
-    enum Position2 {
-        IgnoreRulesSpecific = 0
-    }
-    var x = IgnoreRulesSpecific. // error
-                               ~
-!!! Identifier expected.
-            ~~~~~~~~~~~~~~~~~~~
-!!! error TS2304: Cannot find name 'IgnoreRulesSpecific'.
-    var y = 1;
-<<<<<<< HEAD
-=======
-        ~
-!!! error TS1005: ',' expected.
->>>>>>> b1f243d8
-    var z = Position2.IgnoreRulesSpecific; // no error
+tests/cases/compiler/enumMemberResolution.ts(4,28): error TS1003: Identifier expected.
+tests/cases/compiler/enumMemberResolution.ts(4,9): error TS2304: Cannot find name 'IgnoreRulesSpecific'.
+
+
+==== tests/cases/compiler/enumMemberResolution.ts (2 errors) ====
+    enum Position2 {
+        IgnoreRulesSpecific = 0
+    }
+    var x = IgnoreRulesSpecific. // error
+                               ~
+!!! error TS1003: Identifier expected.
+            ~~~~~~~~~~~~~~~~~~~
+!!! error TS2304: Cannot find name 'IgnoreRulesSpecific'.
+    var y = 1;
+    var z = Position2.IgnoreRulesSpecific; // no error
     