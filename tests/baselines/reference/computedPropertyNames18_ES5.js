//// [computedPropertyNames18_ES5.ts]
function foo() {
    var obj = {
        [this.bar]: 0
    }
}

//// [computedPropertyNames18_ES5.js]
function foo() {
    var obj = (_a = {}, _a[this.bar] =
<<<<<<< HEAD
    0, _a);
=======
        0,
        _a);
>>>>>>> 21fb559b
    var _a;
}
<|MERGE_RESOLUTION|>--- conflicted
+++ resolved
@@ -1,18 +1,13 @@
-//// [computedPropertyNames18_ES5.ts]
+//// [computedPropertyNames18_ES5.ts]
 function foo() {
     var obj = {
         [this.bar]: 0
     }
-}
-
-//// [computedPropertyNames18_ES5.js]
-function foo() {
-    var obj = (_a = {}, _a[this.bar] =
-<<<<<<< HEAD
-    0, _a);
-=======
-        0,
-        _a);
->>>>>>> 21fb559b
-    var _a;
-}
+}
+
+//// [computedPropertyNames18_ES5.js]
+function foo() {
+    var obj = (_a = {}, _a[this.bar] =
+        0, _a);
+    var _a;
+}