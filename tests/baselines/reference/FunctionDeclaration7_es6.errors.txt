--- conflicted
+++ resolved
@@ -1,30 +1,14 @@
-<<<<<<< HEAD
-tests/cases/conformance/es6/functionDeclarations/FunctionDeclaration7_es6.ts(1,9): error TS9001: 'generators' are not currently supported.
-tests/cases/conformance/es6/functionDeclarations/FunctionDeclaration7_es6.ts(3,20): error TS2304: Cannot find name 'yield'.
-
-
-==== tests/cases/conformance/es6/functionDeclarations/FunctionDeclaration7_es6.ts (2 errors) ====
-    function*bar() {
-            ~
-!!! error TS9001: 'generators' are not currently supported.
-      // 'yield' here is an identifier, and not a yield expression.
-      function*foo(a = yield) {
-                       ~~~~~
-!!! error TS2304: Cannot find name 'yield'.
-      }
-=======
-tests/cases/conformance/es6/functionDeclarations/FunctionDeclaration7_es6.ts(1,9): error TS9001: Generators are not currently supported.
-tests/cases/conformance/es6/functionDeclarations/FunctionDeclaration7_es6.ts(3,20): error TS2304: Cannot find name 'yield'.
-
-
-==== tests/cases/conformance/es6/functionDeclarations/FunctionDeclaration7_es6.ts (2 errors) ====
-    function*bar() {
-            ~
-!!! error TS9001: Generators are not currently supported.
-      // 'yield' here is an identifier, and not a yield expression.
-      function*foo(a = yield) {
-                       ~~~~~
-!!! error TS2304: Cannot find name 'yield'.
-      }
->>>>>>> fbfb94f7
+tests/cases/conformance/es6/functionDeclarations/FunctionDeclaration7_es6.ts(1,9): error TS9001: Generators are not currently supported.
+tests/cases/conformance/es6/functionDeclarations/FunctionDeclaration7_es6.ts(3,20): error TS2304: Cannot find name 'yield'.
+
+
+==== tests/cases/conformance/es6/functionDeclarations/FunctionDeclaration7_es6.ts (2 errors) ====
+    function*bar() {
+            ~
+!!! error TS9001: Generators are not currently supported.
+      // 'yield' here is an identifier, and not a yield expression.
+      function*foo(a = yield) {
+                       ~~~~~
+!!! error TS2304: Cannot find name 'yield'.
+      }
     }