--- conflicted
+++ resolved
@@ -1,28 +1,13 @@
-<<<<<<< HEAD
-tests/cases/conformance/es6/yieldExpressions/YieldExpression8_es6.ts(2,9): error TS9001: 'generators' are not currently supported.
-tests/cases/conformance/es6/yieldExpressions/YieldExpression8_es6.ts(1,1): error TS2304: Cannot find name 'yield'.
-
-
-==== tests/cases/conformance/es6/yieldExpressions/YieldExpression8_es6.ts (2 errors) ====
-    yield(foo);
-    ~~~~~
-!!! error TS2304: Cannot find name 'yield'.
-    function* foo() {
-            ~
-!!! error TS9001: 'generators' are not currently supported.
-      yield(foo);
-=======
-tests/cases/conformance/es6/yieldExpressions/YieldExpression8_es6.ts(2,9): error TS9001: Generators are not currently supported.
-tests/cases/conformance/es6/yieldExpressions/YieldExpression8_es6.ts(1,1): error TS2304: Cannot find name 'yield'.
-
-
-==== tests/cases/conformance/es6/yieldExpressions/YieldExpression8_es6.ts (2 errors) ====
-    yield(foo);
-    ~~~~~
-!!! error TS2304: Cannot find name 'yield'.
-    function* foo() {
-            ~
-!!! error TS9001: Generators are not currently supported.
-      yield(foo);
->>>>>>> fbfb94f7
+tests/cases/conformance/es6/yieldExpressions/YieldExpression8_es6.ts(2,9): error TS9001: Generators are not currently supported.
+tests/cases/conformance/es6/yieldExpressions/YieldExpression8_es6.ts(1,1): error TS2304: Cannot find name 'yield'.
+
+
+==== tests/cases/conformance/es6/yieldExpressions/YieldExpression8_es6.ts (2 errors) ====
+    yield(foo);
+    ~~~~~
+!!! error TS2304: Cannot find name 'yield'.
+    function* foo() {
+            ~
+!!! error TS9001: Generators are not currently supported.
+      yield(foo);
     }