<<<<<<< HEAD
tests/cases/conformance/parser/ecmascript5/ErrorRecovery/parserUnterminatedGeneric1.ts(2,56): error TS1005: '>' expected.
tests/cases/conformance/parser/ecmascript5/ErrorRecovery/parserUnterminatedGeneric1.ts(2,23): error TS2304: Cannot find name 'IPromise_'.
tests/cases/conformance/parser/ecmascript5/ErrorRecovery/parserUnterminatedGeneric1.ts(2,46): error TS2304: Cannot find name 'IPromise_'.
=======
tests/cases/conformance/parser/ecmascript5/ErrorRecovery/parserUnterminatedGeneric1.ts(2,23): error TS2304: Cannot find name 'IPromise'.
tests/cases/conformance/parser/ecmascript5/ErrorRecovery/parserUnterminatedGeneric1.ts(2,45): error TS2304: Cannot find name 'IPromise'.
tests/cases/conformance/parser/ecmascript5/ErrorRecovery/parserUnterminatedGeneric1.ts(2,54): error TS1005: '>' expected.
>>>>>>> 4e5a3ae6


==== tests/cases/conformance/parser/ecmascript5/ErrorRecovery/parserUnterminatedGeneric1.ts (3 errors) ====
     interface IQService {
<<<<<<< HEAD
            all(promises: IPromise_ < any > []): IPromise_<
                                                           
!!! error TS1005: '>' expected.
                          ~~~~~~~~~~~~~~~~~
!!! error TS2304: Cannot find name 'IPromise_'.
                                                 ~~~~~~~~~~
!!! error TS2304: Cannot find name 'IPromise_'.
=======
            all(promises: IPromise < any > []): IPromise<
                          ~~~~~~~~~~~~~~~~
!!! error TS2304: Cannot find name 'IPromise'.
                                                ~~~~~~~~~
!!! error TS2304: Cannot find name 'IPromise'.
                                                         
!!! error TS1005: '>' expected.
>>>>>>> 4e5a3ae6
<|MERGE_RESOLUTION|>--- conflicted
+++ resolved
@@ -1,30 +1,14 @@
-<<<<<<< HEAD
-tests/cases/conformance/parser/ecmascript5/ErrorRecovery/parserUnterminatedGeneric1.ts(2,56): error TS1005: '>' expected.
-tests/cases/conformance/parser/ecmascript5/ErrorRecovery/parserUnterminatedGeneric1.ts(2,23): error TS2304: Cannot find name 'IPromise_'.
-tests/cases/conformance/parser/ecmascript5/ErrorRecovery/parserUnterminatedGeneric1.ts(2,46): error TS2304: Cannot find name 'IPromise_'.
-=======
-tests/cases/conformance/parser/ecmascript5/ErrorRecovery/parserUnterminatedGeneric1.ts(2,23): error TS2304: Cannot find name 'IPromise'.
-tests/cases/conformance/parser/ecmascript5/ErrorRecovery/parserUnterminatedGeneric1.ts(2,45): error TS2304: Cannot find name 'IPromise'.
-tests/cases/conformance/parser/ecmascript5/ErrorRecovery/parserUnterminatedGeneric1.ts(2,54): error TS1005: '>' expected.
->>>>>>> 4e5a3ae6
-
-
-==== tests/cases/conformance/parser/ecmascript5/ErrorRecovery/parserUnterminatedGeneric1.ts (3 errors) ====
-     interface IQService {
-<<<<<<< HEAD
-            all(promises: IPromise_ < any > []): IPromise_<
-                                                           
-!!! error TS1005: '>' expected.
-                          ~~~~~~~~~~~~~~~~~
-!!! error TS2304: Cannot find name 'IPromise_'.
-                                                 ~~~~~~~~~~
-!!! error TS2304: Cannot find name 'IPromise_'.
-=======
-            all(promises: IPromise < any > []): IPromise<
-                          ~~~~~~~~~~~~~~~~
-!!! error TS2304: Cannot find name 'IPromise'.
-                                                ~~~~~~~~~
-!!! error TS2304: Cannot find name 'IPromise'.
-                                                         
-!!! error TS1005: '>' expected.
->>>>>>> 4e5a3ae6
+tests/cases/conformance/parser/ecmascript5/ErrorRecovery/parserUnterminatedGeneric1.ts(2,23): error TS2304: Cannot find name 'IPromise'.
+tests/cases/conformance/parser/ecmascript5/ErrorRecovery/parserUnterminatedGeneric1.ts(2,45): error TS2304: Cannot find name 'IPromise'.
+tests/cases/conformance/parser/ecmascript5/ErrorRecovery/parserUnterminatedGeneric1.ts(2,54): error TS1005: '>' expected.
+
+
+==== tests/cases/conformance/parser/ecmascript5/ErrorRecovery/parserUnterminatedGeneric1.ts (3 errors) ====
+     interface IQService {
+            all(promises: IPromise < any > []): IPromise<
+                          ~~~~~~~~~~~~~~~~
+!!! error TS2304: Cannot find name 'IPromise'.
+                                                ~~~~~~~~~
+!!! error TS2304: Cannot find name 'IPromise'.
+                                                         
+!!! error TS1005: '>' expected.